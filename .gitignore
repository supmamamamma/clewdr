--- conflicted
+++ resolved
@@ -1,8 +1,4 @@
 target/
-<<<<<<< HEAD
-.vscode/
-=======
 .vscode/
 config.toml
-log/
->>>>>>> a961cba7
+log/